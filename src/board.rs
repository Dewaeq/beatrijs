use std::cmp;

use crate::{
    bitboard::BitBoard,
    bitmove::{BitMove, MoveFlag},
    defs::{
<<<<<<< HEAD
        Castling, Piece, PieceType, Player, Score, Square, Value, BLACK_IDX, FEN_START_STRING,
        MAX_MOVES, NUM_PIECES, NUM_SIDES, NUM_SQUARES, WHITE_IDX,
=======
        Castling, Piece, Player, Score, Square, Value, BLACK_IDX, FEN_START_STRING, MAX_MOVES,
        NUM_PIECES, NUM_SIDES, NUM_SQUARES, WHITE_IDX,
>>>>>>> 97a8b60d
    },
    gen::{attack::attacks, between::between},
    history::History,
    movegen::{attackers_to, smallest_attacker},
    position::Position,
    utils::{square_from_string, square_to_string},
    zobrist::Zobrist,
};

#[derive(Clone, Copy)]
pub struct Board {
    pub turn: Player,
    pub piece_bb: [u64; NUM_PIECES],
    pub side_bb: [u64; NUM_SIDES],
    pub pieces: [Piece; NUM_SQUARES],
    pub pos: Position,
    history: History,
    /// Quiet moves that caused a beta-cutoff, used for ordering
    pub killers: [[u16; MAX_MOVES]; 2],
}

/// Getter methods
impl Board {
    pub const fn key(&self) -> u64 {
        self.pos.key
    }

    /// Get the [`PieceType`] of the piece on the provided square
    pub const fn piece(&self, square: Square) -> PieceType {
        unsafe { self.pieces.get_unchecked(square as usize).t }
    }

    pub const fn occ_bb(&self) -> u64 {
        unsafe { *self.side_bb.get_unchecked(0) | *self.side_bb.get_unchecked(1) }
    }

    pub const fn cur_player_bb(&self) -> u64 {
        self.player_bb(self.turn)
    }

    pub const fn player_bb(&self, side: Player) -> u64 {
        unsafe {
            match side {
                Player::White => *self.side_bb.get_unchecked(WHITE_IDX),
                _ => *self.side_bb.get_unchecked(BLACK_IDX),
            }
        }
    }

    pub const fn piece_bb(&self, piece: PieceType) -> u64 {
        unsafe { *self.piece_bb.get_unchecked(piece.as_usize()) }
    }

    /// Get a piece-like bitboard.
    ///
    /// Eg `get_piece_like_bb(PieceType::Bishop)` returns queen and bishop bitboards combined
    pub const fn piece_like_bb(&self, piece_like: PieceType) -> u64 {
        self.piece_bb(piece_like) | self.piece_bb(PieceType::Queen)
    }

    pub const fn player_piece_like_bb(&self, side: Player, piece_like: PieceType) -> u64 {
        (self.piece_bb(piece_like) | self.piece_bb(PieceType::Queen)) & self.player_bb(side)
    }

    pub const fn player_piece_bb(&self, side: Player, piece: PieceType) -> u64 {
        let piece_bb = self.piece_bb(piece);
        let side_bb = self.player_bb(side);
        piece_bb & side_bb
    }

    pub const fn cur_king_square(&self) -> Square {
        let bb = self.player_piece_bb(self.turn, PieceType::King);
        BitBoard::bit_scan_forward(bb)
    }

    pub const fn king_square(&self, side: Player) -> Square {
        let bb = self.player_piece_bb(side, PieceType::King);
        BitBoard::bit_scan_forward(bb)
    }

    pub const fn in_check(&self) -> bool {
        self.pos.checkers_bb != 0
    }

    pub const fn can_ep(&self) -> bool {
        self.pos.ep_square < 64
    }

    pub const fn ep_file(&self) -> Square {
        self.pos.ep_square % 8
    }

    pub const fn can_castle_queen(&self, side: Player) -> bool {
        match side {
            Player::White => self.pos.castling & Castling::WQ != 0,
            Player::Black => self.pos.castling & Castling::BQ != 0,
        }
    }

    pub const fn can_castle_king(&self, side: Player) -> bool {
        match side {
            Player::White => self.pos.castling & Castling::WK != 0,
            Player::Black => self.pos.castling & Castling::BK != 0,
        }
    }

    pub const fn can_castle(&self, side: Player) -> bool {
        match side {
            Player::White => self.pos.castling & Castling::WHITE_ALL != 0,
            Player::Black => self.pos.castling & Castling::BLACK_ALL != 0,
        }
    }

    pub const fn has_big_piece(&self, side: Player) -> bool {
        self.player_piece_bb(side, Piece::Bishop) != 0
            || self.player_piece_bb(side, Piece::Rook) != 0
            || self.player_piece_bb(side, Piece::Queen) != 0
    }

    pub const fn blockers(&self, side: Player) -> u64 {
        unsafe { *self.pos.king_blockers.get_unchecked(side.as_usize()) }
    }

    pub fn slider_blockers(&self, sq: Square, us_bb: u64, opp_bb: u64) -> u64 {
        let opp = self.turn.opp();
        // Every piece of the opponent which is a possible pinner
        let mut pinners = attacks(PieceType::Bishop, sq, opp_bb, opp)
            & self.player_piece_like_bb(opp, PieceType::Bishop)
            | attacks(PieceType::Rook, sq, opp_bb, opp)
                & self.player_piece_like_bb(opp, PieceType::Rook);
        let mut pinned_bb = BitBoard::EMPTY;

        while pinners != 0 {
            let pinner_sq = BitBoard::pop_lsb(&mut pinners);
            // Possibly pinned pieces
            let possibly_pinned_bb = between(sq, pinner_sq) & us_bb;
            if !BitBoard::more_than_one(possibly_pinned_bb) {
                pinned_bb |= possibly_pinned_bb;
            }
        }

        pinned_bb
    }
}

/// Setter methods
impl Board {
    /// Calculate checkers, pinners and pinned pieces
    pub fn set_check_info(&mut self) {
        let opp = self.turn.opp();
        let occ = self.occ_bb();
        let us_bb = self.cur_player_bb();
        let opp_bb = self.player_bb(opp);
        let king_sq = self.cur_king_square();
        let opp_king_sq = self.king_square(opp);

        if king_sq >= 64 {
            self.debug();
        }

        assert!(king_sq < 64);
        assert!(opp_king_sq < 64);

        // Reset checkers and pinners
        self.pos.checkers_bb = 0;
        self.pos.king_blockers = [0, 0];

        self.pos.checkers_bb = attackers_to(self, king_sq, occ) & self.player_bb(opp);

        unsafe {
            *self
                .pos
                .king_blockers
                .get_unchecked_mut(self.turn.as_usize()) =
                self.slider_blockers(king_sq, us_bb, opp_bb);
            *self.pos.king_blockers.get_unchecked_mut(opp.as_usize()) =
                self.slider_blockers(opp_king_sq, us_bb, opp_bb);

            self.set_check_squares(
                PieceType::Pawn,
                attacks(PieceType::Pawn, opp_king_sq, 0, self.turn),
            );
            self.set_check_squares(
                PieceType::Knight,
                attacks(PieceType::Knight, opp_king_sq, 0, self.turn),
            );
            self.set_check_squares(
                PieceType::Bishop,
                attacks(PieceType::Bishop, opp_king_sq, occ, self.turn),
            );
            self.set_check_squares(
                PieceType::Rook,
                attacks(PieceType::Rook, opp_king_sq, occ, self.turn),
            );
            self.set_check_squares(
                PieceType::Queen,
                self.pos
                    .check_squares
                    .get_unchecked(PieceType::Bishop.as_usize())
                    | self
                        .pos
                        .check_squares
                        .get_unchecked(PieceType::Rook.as_usize()),
            );
        }
    }

    fn set_check_squares(&mut self, piece: PieceType, bb: u64) {
        unsafe { *self.pos.check_squares.get_unchecked_mut(piece.as_usize()) = bb }
    }

    /// Removes castling permissions for the given side
    pub fn disable_castling(&mut self, side: Player) {
        match side {
            Player::White => self.pos.castling &= Castling::BLACK_ALL,
            Player::Black => self.pos.castling &= Castling::WHITE_ALL,
        }
    }

    pub fn make_move(&mut self, m: u16) {
        let src = BitMove::src(m);
        let dest = BitMove::dest(m);
        let flag = BitMove::flag(m);
        let is_cap = BitMove::is_cap(m);
        let is_prom = BitMove::is_prom(m);
        let is_castle = BitMove::is_castle(m);
        let is_ep = BitMove::is_ep(m);
        let piece = self.piece(src);
        let opp = self.turn.opp();
        let old_castle = self.pos.castling;

        assert!(piece != PieceType::None);
        assert!(src != dest);

        self.history.push(self.pos);
        self.pos.last_move = Some(m);

        // Remove all castling rights for the moving side when a king move occurs
        if piece == PieceType::King {
            self.disable_castling(self.turn);
        }

        // Normal captures
        if is_cap && !is_ep {
            let cap_pt = self.piece(dest);
            self.pos.captured_piece = cap_pt;
            self.remove_piece(opp, cap_pt, dest);

            // target.pos.key ^= Zobrist::piece(opp, cap_pt, dest);
        }

        // EP capture
        if self.can_ep() {
            if is_ep {
                let ep_pawn_sq = self.pos.ep_square - self.turn.pawn_dir();
                self.remove_piece(opp, PieceType::Pawn, ep_pawn_sq);
                // target.pos.key ^= Zobrist::piece(opp, PieceType::Pawn, dest);
            }

            // target.pos.key ^= Zobrist::ep(self.ep_file());
            self.clear_ep();
        }

        if flag == MoveFlag::DOUBLE_PAWN_PUSH {
            self.set_ep(dest - self.turn.pawn_dir());
            // target.pos.key ^= Zobrist::ep(self.ep_file());
        }

        // Castling
        if is_castle {
            let rook_sq;
            let rook_target_sq;

            if flag == MoveFlag::CASTLE_KING {
                rook_sq = self.turn.castle_king_sq() + 1;
                rook_target_sq = self.turn.castle_king_sq() - 1;
            } else {
                rook_sq = self.turn.castle_queen_sq() - 2;
                rook_target_sq = self.turn.castle_queen_sq() + 1;
            }

            self.remove_piece(self.turn, PieceType::Rook, rook_sq);
            self.add_piece(self.turn, PieceType::Rook, rook_target_sq);

            // target.pos.key ^= Zobrist::piece(self.turn, PieceType::Rook, rook_sq);
            // target.pos.key ^= Zobrist::piece(self.turn, PieceType::Rook, rook_target_sq);
        }

        // Promotion
        if is_prom {
            let prom_type = BitMove::from_piece(flag);
            self.add_piece(self.turn, prom_type, dest);
            // target.pos.key ^= Zobrist::piece(self.turn, prom_type, dest);
        } else {
            self.add_piece(self.turn, piece, dest);
            // target.pos.key ^= Zobrist::piece(self.turn, piece_type, dest);
        }

        if self.pos.castling != old_castle {
            self.pos.key ^= Zobrist::castle(self.pos.castling);
        }

        self.pos.key ^= Zobrist::side();
        // target.pos.key ^= Zobrist::piece(self.turn, piece_type, src);

        self.remove_piece(self.turn, piece, src);
        self.set_castling_from_move(m);
        self.turn = self.turn.opp();
        self.pos.ply += 1;
        self.set_check_info();
    }

    pub fn unmake_move(&mut self, m: u16) {
        let src = BitMove::src(m);
        let dest = BitMove::dest(m);
        let flag = BitMove::flag(m);
        let is_cap = BitMove::is_cap(m);
        let is_prom = BitMove::is_prom(m);
        let is_castle = BitMove::is_castle(m);
        let is_ep = BitMove::is_ep(m);
        let piece = self.piece(dest);
        let opp = self.turn.opp();

        self.remove_piece(opp, piece, dest);

        if is_prom {
            self.add_piece(opp, PieceType::Pawn, src);
        } else {
            self.add_piece(opp, piece, src);
        }

        if is_ep {
            self.add_piece(self.turn, PieceType::Pawn, dest + self.turn.pawn_dir());
        } else if is_cap {
            self.add_piece(self.turn, self.pos.captured_piece, dest);
        }

        if is_castle {
            let rook_sq;
            let rook_home_sq;

            if flag == MoveFlag::CASTLE_KING {
                rook_sq = dest - 1;
                rook_home_sq = dest + 1;
            } else {
                rook_sq = dest + 1;
                rook_home_sq = dest - 2;
            }

            self.remove_piece(opp, PieceType::Rook, rook_sq);
            self.add_piece(opp, PieceType::Rook, rook_home_sq);
        }

        self.pos = self.history.pop();
        self.turn = opp;
    }

    pub fn unmake_last_move(&mut self) {
        if let Some(m) = self.pos.last_move {
            self.unmake_move(m);
        }
    }

    pub fn make_null_move(&mut self) {
        self.history.push(self.pos);

        self.pos.last_move = None;
        self.pos.ply += 1;
        self.pos.key ^= Zobrist::side();
        self.turn = self.turn.opp();
        if self.can_ep() {
            self.clear_ep();
        }
        self.set_check_info();
    }

    pub fn unmake_null_move(&mut self) {
        self.pos = self.history.pop();
        self.turn = self.turn.opp();
    }

    pub fn clear_killers(&mut self) {
        self.killers = [[0; MAX_MOVES]; 2];
    }

    pub fn see_capture(&self, m: u16) -> Score {
        if !BitMove::is_cap(m) {
            return 0;
        }

        let captured = self.piece(BitMove::dest(m));
        let mut new_board: Board = *self;
        new_board.make_move(m);

        Value::of(captured) - new_board.see(BitMove::dest(m))
    }

    fn see(&mut self, dest: Square) -> Score {
        let captured = self.piece(dest);
        let (attacker, src) = smallest_attacker(self, dest, self.turn);

        if attacker != PieceType::None {
            self.move_piece_cheap(src, dest, attacker, captured);
            cmp::max(0, Value::of(captured) - self.see(dest))
        } else {
            0
        }
    }

    fn move_piece_cheap(
        &mut self,
        src: Square,
        dest: Square,
        piece: PieceType,
        captured: PieceType,
    ) {
        self.remove_piece(self.turn, piece, src);
        self.remove_piece(self.turn.opp(), captured, dest);
        self.add_piece(self.turn, piece, dest);
        self.turn = self.turn.opp();
    }

    pub fn set_castling_from_move(&mut self, m: u16) {
        let src = BitMove::src(m);
        let dest = BitMove::dest(m);

        // White castle queen-side
        if src == 0 || dest == 0 {
            self.pos.castling &= 0b1110;
        }
        // White castle king-side
        if src == 7 || dest == 7 {
            self.pos.castling &= 0b1101;
        }
        // Black castle queen-side
        if src == 56 || dest == 56 {
            self.pos.castling &= 0b1011;
        }
        // Black castle king-side
        if src == 63 || dest == 63 {
            self.pos.castling &= 0b0111;
        }
    }

    /// Calling this function is slower than manually setting the ep_square
    /// TODO: investigate this further
    pub fn set_ep(&mut self, ep_square: Square) {
        self.pos.ep_square = ep_square;
        self.pos.key ^= Zobrist::ep(self.ep_file());
    }

    /// It's faster to call this function even if the ep_square is already cleared,
    /// instead of checking for that
    /// TODO: investigate this further
    pub fn clear_ep(&mut self) {
        self.pos.key ^= Zobrist::ep(self.ep_file());
        self.pos.ep_square = 64;
    }

    pub fn add_piece(&mut self, side: Player, piece: PieceType, sq: Square) {
        assert!(piece != PieceType::None);

        self.pos.key ^= Zobrist::piece(side, piece, sq);
        unsafe {
            *self.pieces.get_unchecked_mut(sq as usize) = Piece::new(piece, side);

            let piece_bb = self.piece_bb.get_unchecked_mut(piece.as_usize());
            let side_bb = self.side_bb.get_unchecked_mut(side.as_usize());

            BitBoard::set_bit(piece_bb, sq);
            BitBoard::set_bit(side_bb, sq);
        }
    }

    pub fn remove_piece(&mut self, side: Player, piece: PieceType, sq: Square) {
        assert!(piece != PieceType::None);

        self.pos.key ^= Zobrist::piece(side, piece, sq);

        unsafe {
            *self.pieces.get_unchecked_mut(sq as usize) = Piece::NONE;
            let piece_bb = self.piece_bb.get_unchecked_mut(piece.as_usize());
            let side_bb = self.side_bb.get_unchecked_mut(side.as_usize());

            BitBoard::pop_bit(piece_bb, sq);
            BitBoard::pop_bit(side_bb, sq);
        }
    }

    pub fn debug(&mut self) {
        println!("{self:?}");

        let mut b = self.clone();
        while !b.history.empty() {
            let m = b.pos.last_move.unwrap();
            println!("{}", BitMove::pretty_move(m));
            if m == 0 {
                b.unmake_null_move();
            } else {
                b.unmake_move(m);
            }
            println!("{:?}", self.piece(32));
            println!("{b:?}");
        }
    }
}

impl Board {
    pub const fn new() -> Self {
        Board {
            turn: Player::White,
            piece_bb: [BitBoard::EMPTY; NUM_PIECES],
            side_bb: [BitBoard::EMPTY; NUM_SIDES],
            pieces: [Piece::NONE; 64],
            pos: Position::new(),
            history: History::new(),
            killers: [[0; MAX_MOVES]; 2],
        }
    }

    /* #[allow(invalid_value)]
    /// Returns a mutable reference to an uninitialized board structure
    /// Not true anymore, this somehow only works in release mode
    /// temporary fix is just returning a new board
    pub fn uninit() -> Self {
        // unsafe { &mut *std::mem::MaybeUninit::<Board>::uninit().as_mut_ptr() }
        unsafe { *std::mem::MaybeUninit::<Board>::uninit().as_mut_ptr() }
    } */

    pub fn start_pos() -> Board {
        Board::from_fen(FEN_START_STRING)
    }

    pub fn from_fen(fen: &str) -> Board {
        let mut board = Board::new();

        let sections: Vec<&str> = fen.split_whitespace().collect();
        assert!(sections.len() == 6, "Invalid FEN string");

        let pieces_str = sections[0];
        let turn_str = sections[1];
        let castle_str = sections[2];
        let ep_str = sections[3];
        let half_move_str = sections[4];
        let full_move_str = sections[5];

        // Turn to move
        board.turn = match turn_str {
            "w" => Player::White,
            "b" => Player::Black,
            _ => panic!(),
        };

        // Castling permissions
        if !castle_str.contains('-') {
            for symbol in castle_str.split("") {
                if symbol.is_empty() {
                    continue;
                }
                board.pos.castling |= match symbol {
                    "K" => Castling::WK,
                    "Q" => Castling::WQ,
                    "k" => Castling::BK,
                    "q" => Castling::BQ,
                    _ => panic!("Invalid castling values in FEN string"),
                }
            }
        }

        // EP-square
        if !ep_str.contains('-') {
            board.set_ep(square_from_string(ep_str));
        }

        board.pos.rule_fifty = half_move_str.parse::<u8>().unwrap();
        board.pos.ply = full_move_str.parse::<usize>().unwrap();

        let mut file = 0;
        let mut rank = 7;

        // Piece locations
        for symbol in pieces_str.split("") {
            if symbol.is_empty() {
                continue;
            }
            let c: &str = &symbol.to_lowercase();
            let side = if c != symbol {
                Player::White
            } else {
                Player::Black
            };

            if c == "/" {
                file = 0;
                rank -= 1;
                continue;
            }
            if ["1", "2", "3", "4", "5", "6", "7", "8"].contains(&c) {
                file += c.parse::<Square>().unwrap();
                continue;
            }

            let square = rank * 8 + file;
            let piece = match c {
                "p" => PieceType::Pawn,
                "n" => PieceType::Knight,
                "b" => PieceType::Bishop,
                "r" => PieceType::Rook,
                "q" => PieceType::Queen,
                "k" => PieceType::King,
                _ => panic!(),
            };

            board.add_piece(side, piece, square);
            file += 1;
        }

        board.set_check_info();
        board.pos.key ^= Zobrist::castle(board.pos.castling);

        if board.turn == Player::Black {
            board.pos.key ^= Zobrist::side();
        }

        board
    }

    pub fn pretty_string(&self) -> String {
        let mut output = String::from("\n");

        for y in 0..8 {
            output.push_str("+---+---+---+---+---+---+---+---+\n");
            for x in 0..8 {
                let square = 8 * (7 - y) + x;
                let is_white =
                    BitBoard::from_sq(square) & self.side_bb[Player::White.as_usize()] != 0;

                let piece_str = match self.piece(square) {
                    PieceType::Pawn => " p ",
                    PieceType::Knight => " n ",
                    PieceType::Bishop => " b ",
                    PieceType::Rook => " r ",
                    PieceType::Queen => " q ",
                    PieceType::King => " k ",
                    PieceType::None => "   ",
                };

                output.push('|');
                if is_white {
                    output.push_str(&piece_str.to_uppercase());
                } else {
                    output.push_str(piece_str);
                }

                if x == 7 {
                    output.push('|');
                    output.push_str(&format!(" {}", (8 - y)));
                    output.push('\n');
                }
            }
        }
        output.push_str("+---+---+---+---+---+---+---+---+\n");
        output.push_str("  a   b   c   d   e   f   g   h  \n\n");

        output
    }
}

impl std::fmt::Display for Board {
    fn fmt(&self, f: &mut std::fmt::Formatter<'_>) -> std::fmt::Result {
        write!(f, "{}", self.pretty_string())
    }
}

impl std::fmt::Debug for Board {
    fn fmt(&self, f: &mut std::fmt::Formatter<'_>) -> std::fmt::Result {
        write!(f, "{}", self.pretty_string())?;
        writeln!(
            f,
            "Turn       : {}",
            match self.turn {
                Player::White => "White",
                Player::Black => "Black",
            }
        )?;
        writeln!(f, "Ply        : {}", self.pos.ply)?;
        writeln!(f, "Key        : {:x}", self.pos.key)?;
        writeln!(f, "Castling   : {:b}", self.pos.castling)?;
        writeln!(f, "EP Square  : {}", square_to_string(self.pos.ep_square))?;
        write!(f, "Checkers   : ")?;
        let mut checkers = self.pos.checkers_bb;
        while checkers != 0 {
            let checker_sq = BitBoard::pop_lsb(&mut checkers);
            write!(f, "{} ", square_to_string(checker_sq))?;
        }

        writeln!(f)
    }
}<|MERGE_RESOLUTION|>--- conflicted
+++ resolved
@@ -4,13 +4,8 @@
     bitboard::BitBoard,
     bitmove::{BitMove, MoveFlag},
     defs::{
-<<<<<<< HEAD
-        Castling, Piece, PieceType, Player, Score, Square, Value, BLACK_IDX, FEN_START_STRING,
-        MAX_MOVES, NUM_PIECES, NUM_SIDES, NUM_SQUARES, WHITE_IDX,
-=======
         Castling, Piece, Player, Score, Square, Value, BLACK_IDX, FEN_START_STRING, MAX_MOVES,
-        NUM_PIECES, NUM_SIDES, NUM_SQUARES, WHITE_IDX,
->>>>>>> 97a8b60d
+        NUM_PIECES, NUM_SIDES, NUM_SQUARES, WHITE_IDX, PieceType,
     },
     gen::{attack::attacks, between::between},
     history::History,
@@ -125,9 +120,9 @@
     }
 
     pub const fn has_big_piece(&self, side: Player) -> bool {
-        self.player_piece_bb(side, Piece::Bishop) != 0
-            || self.player_piece_bb(side, Piece::Rook) != 0
-            || self.player_piece_bb(side, Piece::Queen) != 0
+        self.player_piece_bb(side, PieceType::Bishop) != 0
+            || self.player_piece_bb(side, PieceType::Rook) != 0
+            || self.player_piece_bb(side, PieceType::Queen) != 0
     }
 
     pub const fn blockers(&self, side: Player) -> u64 {

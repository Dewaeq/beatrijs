--- conflicted
+++ resolved
@@ -1,17 +1,12 @@
 use crate::{
     board::Board,
-<<<<<<< HEAD
-    defs::{Player, Score},
-    gen::pesto::{EG_TABLE, MG_TABLE},
-=======
     defs::{Piece, PieceType, Player, Score, Square, EG_VALUE, PASSED_PAWN_SCORE},
     gen::{
         attack::attacks,
         pesto::{EG_TABLE, MG_TABLE},
         tables::{CENTER_DISTANCE, DISTANCE, ISOLATED, PASSED},
     },
-    movegen::pawn_caps,
->>>>>>> 2f1c3dbf
+    movegen::pawn_caps, bitboard::BitBoard,
 };
 
 const GAME_PHASE_INC: [Score; 6] = [0, 1, 1, 2, 4, 0];

use crate::{
    bitboard::BitBoard,
    board::Board,
    defs::{
<<<<<<< HEAD
        Piece, PieceType, Player, Score, Square, BLACK_BISHOP, BLACK_KNIGHT, BLACK_PAWN, BLACK_QUEEN, BLACK_ROOK, CASTLE_KING_FILES, CASTLE_QUEEN_FILES, CENTER_SQUARES, DARK_SQUARES, EG_VALUE, LIGHT_SQUARES, MG_VALUE, PASSED_PAWN_SCORE, SMALL_CENTER, WHITE_BISHOP, WHITE_KNIGHT, WHITE_PAWN, WHITE_QUEEN, WHITE_ROOK
=======
        Piece, PieceType, Player, Score, Square, CASTLE_KING_FILES, CASTLE_QUEEN_FILES,
        CENTER_SQUARES, DARK_SQUARES, EG_VALUE, LIGHT_SQUARES, MG_VALUE, PASSED_PAWN_SCORE,
        SMALL_CENTER,
>>>>>>> cb5b5ef1
    },
    gen::{
        attack::{attacks, king_attacks, knight_attacks, rook_attacks},
        pesto::{EG_TABLE, MG_TABLE},
        tables::{CENTER_DISTANCE, DISTANCE, ISOLATED, KING_ZONE, PASSED, SHIELDING_PAWNS},
    },
    movegen::{pawn_caps, pawn_push},
    utils::{east_one, file_fill, fill_down, fill_up, front_span, ranks_in_front_of, west_one},
};

const GAME_PHASE_INC: [Score; 6] = [0, 1, 1, 2, 4, 0];
<<<<<<< HEAD
const BISHOP_PAIR_BONUS: Score = 23;
const KNIGHT_PAIR_PENALTY: Score = -8;
const ROOK_PAIR_PENALTY: Score = -22;
const KNIGHT_PAWN_ADJUSTMENT: [Score; 9] = [-20, -16, -12, -8, -4, 0, 4, 8, 12];
const ROOK_PAWN_ADJUSTMENT: [Score; 9] = [15, 12, 9, 6, 3, 0, -3, -6, -9];
=======
const BISHOP_PAIR_BONUS: Score = 9;
const SUPPORTED_KNIGHT: Score = 10;
const OUTPOST_KNIGHT: Score = 25;
const CONNECTED_KNIGHT: Score = 8;
const CONNECTED_ROOK: Score = 17;
const ROOK_ON_SEVENTH: Score = 11;
>>>>>>> cb5b5ef1

const SHIELD_MISSING: [i32; 4] = [-2, -23, -38, -55];
const SHIELD_MISSING_ON_OPEN_FILE: [i32; 4] = [-8, -10, -37, -66];

const SAFE_MASK: [u64; 2] = [
    (BitBoard::FILE_C | BitBoard::FILE_D | BitBoard::FILE_E | BitBoard::FILE_F)
        & (BitBoard::RANK_2 | BitBoard::RANK_3 | BitBoard::RANK_4),
    (BitBoard::FILE_C | BitBoard::FILE_D | BitBoard::FILE_E | BitBoard::FILE_F)
        & (BitBoard::RANK_5 | BitBoard::RANK_6 | BitBoard::RANK_7),
];

#[rustfmt::skip]
pub const SAFETY_TABLE: [Score; 100] = [
    0,  0,   1,   2,   3,   5,   7,   9,  12,  15,
    18,  22,  26,  30,  35,  39,  44,  50,  56,  62,
    68,  75,  82,  85,  89,  97, 105, 113, 122, 131,
    140, 150, 169, 180, 191, 202, 213, 225, 237, 248,
    260, 272, 283, 295, 307, 319, 330, 342, 354, 366,
    377, 389, 401, 412, 424, 436, 448, 459, 471, 483,
    494, 500, 500, 500, 500, 500, 500, 500, 500, 500,
    500, 500, 500, 500, 500, 500, 500, 500, 500, 500,
    500, 500, 500, 500, 500, 500, 500, 500, 500, 500,
    500, 500, 500, 500, 500, 500, 500, 500, 500, 500
];

#[derive(Default)]
pub struct Evaluation {
    phase: i32,
    mg_material: [Score; 2],
    eg_material: [Score; 2],
    mg_mob: [Score; 2],
    eg_mob: [Score; 2],
    mg_tropism: [Score; 2],
    eg_tropism: [Score; 2],
    att_count: [Score; 2],
    att_weight: [Score; 2],
    king_shield: [Score; 2],
    adjust_material: [Score; 2],
    blockages: [Score; 2],
    positional_themes: [Score; 2],
}

pub fn evaluate(board: &Board) -> Score {
    let mut eval = Evaluation::default();
    let mut attacked_by = AttackedBy::new();

    // Score is from white's perspective
    let mut total_score = 0;
    let mut mg = [0; 2];
    let mut eg = [0; 2];

    let mut piece_material = [0; 2];
    let mut pawn_material = [0; 2];

    total_score += pawn_score(board, &mut attacked_by);

    let mut sq = 0;
    for piece in board.pieces {
        if piece.is_none() {
            sq += 1;
            continue;
        }

        let idx = piece.c.as_usize();
        let pc_index = piece.as_usize();
        eval.mg_material[idx] += MG_TABLE[pc_index][sq as usize];
        eval.eg_material[idx] += EG_TABLE[pc_index][sq as usize];

        if piece.t == PieceType::Pawn {
            pawn_material[idx] += MG_VALUE[0];
        } else {
            total_score += mobility(board, piece, sq as Square, &mut attacked_by, &mut eval);
            piece_material[idx] += MG_VALUE[piece.t.as_usize()];
        }

        eval.phase += GAME_PHASE_INC[piece.t.as_usize()];

        sq += 1;
    }

    mopup_eval(board, &mut eg);
    king_pawn_shield(board, &mut eval);
    adjust_material(board, &mut eval);

    let mut mg_score = eval.mg_material[0] - eval.mg_material[1];
    mg_score += eval.king_shield[0] - eval.king_shield[1];
    mg_score += eval.mg_mob[0] - eval.mg_mob[1];
    mg_score += eval.mg_tropism[0] - eval.mg_tropism[1];

    let mut eg_score = eval.eg_material[0] - eval.eg_material[1];
    eg_score += eval.eg_mob[0] - eval.eg_mob[1];
    eg_score += eval.eg_tropism[0] - eval.eg_tropism[1];

    let mg_weight = eval.phase.min(24);
    let eg_weight = 24 - mg_weight;

<<<<<<< HEAD
    total_score += (mg_score * mg_weight + eg_score * eg_weight) / 24;
    total_score += eval.adjust_material[0] - eval.adjust_material[1];

    // Tempo bonus
    if board.turn == Player::White {
        total_score += 10;
    } else {
        total_score -= 10;
    }
=======
    score += eval_pawns(
        board,
        Player::White,
        w_pawns,
        b_pawns,
        w_pawn_attacks,
        b_pawn_attacks,
    );
    score -= eval_pawns(
        board,
        Player::Black,
        b_pawns,
        w_pawns,
        b_pawn_attacks,
        w_pawn_attacks,
    );

    let w_king_sq = board.king_square(Player::White);
    let b_king_sq = board.king_square(Player::Black);

    let w_king_bb = BitBoard::from_sq(w_king_sq);
    let b_king_bb = BitBoard::from_sq(b_king_sq);

    score += eval_knights(board, Player::White, w_pawn_attacks, b_pawns);
    score -= eval_knights(board, Player::Black, b_pawn_attacks, w_pawns);

    score += eval_bishops(board, Player::White, w_pawns);
    score -= eval_bishops(board, Player::Black, b_pawns);

    score += eval_rooks(board, Player::White, b_king_bb, b_pawns);
    score -= eval_rooks(board, Player::Black, w_king_bb, w_pawns);

    // attacks on king
    score -= (BitBoard::count(attacked_by.black & king_attacks(w_king_sq)) * 9) as Score;
    score -= (BitBoard::count(attacked_by.black & w_king_bb) * 16) as Score;

    score += (BitBoard::count(attacked_by.white & king_attacks(b_king_sq)) * 9) as Score;
    score += (BitBoard::count(attacked_by.white & b_king_bb) * 16) as Score;
>>>>>>> cb5b5ef1

    // King safety:
    // Safety doesn't matter if we don't have enough pieces to actually attack
    if eval.att_count[0] < 2 || board.num_pieces(WHITE_QUEEN) == 0 {
        eval.att_weight[0] = 0;
    }
    if eval.att_count[1] < 2 || board.num_pieces(BLACK_QUEEN) == 0 {
        eval.att_weight[1] = 0;
    }
    total_score += SAFETY_TABLE[eval.att_weight[0] as usize];
    total_score -= SAFETY_TABLE[eval.att_weight[1] as usize];

    // Control of space on the player's side of the board
    let total_non_pawn = piece_material[0] + piece_material[1];
    total_score += eval_space(&board, Player::White, &attacked_by, total_non_pawn);
    total_score -= eval_space(&board, Player::Black, &attacked_by, total_non_pawn);

    total_score += eval_knights(board, Player::White, &attacked_by);
    total_score -= eval_knights(board, Player::Black, &attacked_by);

    total_score += eval_bishops(board, Player::White);
    total_score -= eval_bishops(board, Player::Black);

    let (stronger, weaker) = if total_score > 0 {
        (Player::White.as_usize(), Player::Black.as_usize())
    } else {
        (Player::Black.as_usize(), Player::White.as_usize())
    };

    // Low material correction. Guard against an imaginary material advantage
    // that actually is a draw
    if pawn_material[stronger] == 0 {
        if piece_material[stronger] < PieceType::Rook.mg_value() {
            return 0;
        }

        if pawn_material[weaker] == 0
            && (piece_material[stronger] == 2 * PieceType::Knight.mg_value())
        {
            return 0;
        }

        if piece_material[stronger] == PieceType::Rook.mg_value()
            && (piece_material[weaker] == PieceType::Bishop.mg_value()
                || piece_material[weaker] == PieceType::Knight.mg_value())
        {
            total_score /= 2;
        }

        if (piece_material[stronger] == PieceType::Rook.mg_value() + PieceType::Bishop.mg_value()
            || piece_material[stronger]
                == PieceType::Rook.mg_value() + PieceType::Knight.mg_value())
            && piece_material[weaker] == PieceType::Rook.mg_value()
        {
            total_score /= 2;
        }
    }

    if board.turn == Player::White {
        total_score
    } else {
        -total_score
    }
}

#[inline(always)]
fn mopup_eval(board: &Board, eg: &mut [Score; 2]) {
    // Don't apply mop-up when there are still pawns on the board
    if board.piece_bb(PieceType::Pawn) != 0 {
        return;
    }

    // Only apply mopup when we're up on material,
    // require at least a rook
    let turn = board.turn.as_usize();
    let opp = 1 - turn;
    let diff = eg[turn] - eg[opp];
    if diff < EG_VALUE[3] - 100 {
        return;
    }

    let king_sq = board.cur_king_square() as usize;
    let opp_king_sq = board.king_square(board.turn.opp()) as usize;

    let center_dist = 4.7 * CENTER_DISTANCE[opp_king_sq] as f32;
    let kings_dist = 1.6 * (14 - DISTANCE[king_sq][opp_king_sq]) as f32;
    let mopup = (center_dist + kings_dist) as Score;

    eg[turn] += mopup;
}

fn pawn_score(board: &Board, attacked_by: &mut AttackedBy) -> Score {
    let w_pawns = board.player_piece_bb(Player::White, PieceType::Pawn);
    let b_pawns = board.player_piece_bb(Player::Black, PieceType::Pawn);
    let w_pawn_attacks = pawn_caps(w_pawns, Player::White);
    let b_pawn_attacks = pawn_caps(b_pawns, Player::Black);

    attacked_by.w_pawns = w_pawn_attacks;
    attacked_by.white |= w_pawn_attacks;
    attacked_by.b_pawns = b_pawn_attacks;
    attacked_by.black |= b_pawn_attacks;

    let w_score = eval_pawns(
        board,
        Player::White,
        w_pawns,
        b_pawns,
        w_pawn_attacks,
        b_pawn_attacks,
    );
    let b_score = eval_pawns(
        board,
        Player::Black,
        b_pawns,
        w_pawns,
        b_pawn_attacks,
        w_pawn_attacks,
    );

    w_score - b_score
}

fn adjust_material(board: &Board, eval: &mut Evaluation) {
    if board.num_pieces(WHITE_BISHOP) > 1 {
        eval.adjust_material[0] += BISHOP_PAIR_BONUS;
    }
    if board.num_pieces(BLACK_BISHOP) > 1 {
        eval.adjust_material[1] += BISHOP_PAIR_BONUS;
    }
    if board.num_pieces(WHITE_KNIGHT) > 1 {
        eval.adjust_material[0] += KNIGHT_PAIR_PENALTY;
    }
    if board.num_pieces(BLACK_KNIGHT) > 1 {
        eval.adjust_material[1] += KNIGHT_PAIR_PENALTY;
    }
    //if board.num_pieces(WHITE_ROOK) > 1 {
    //eval.adjust_material[0] += ROOK_PAIR_PENALTY;
    //}
    //if board.num_pieces(BLACK_ROOK) > 1 {
    //eval.adjust_material[1] += ROOK_PAIR_PENALTY;
    //}

    eval.adjust_material[0] += KNIGHT_PAWN_ADJUSTMENT[board.num_pieces(WHITE_PAWN)]
        * (board.num_pieces(WHITE_KNIGHT) as Score);
    eval.adjust_material[1] += KNIGHT_PAWN_ADJUSTMENT[board.num_pieces(BLACK_PAWN)]
        * (board.num_pieces(BLACK_KNIGHT) as Score);
    eval.adjust_material[0] += ROOK_PAWN_ADJUSTMENT[board.num_pieces(WHITE_PAWN)]
        * (board.num_pieces(WHITE_ROOK) as Score);
    eval.adjust_material[1] += ROOK_PAWN_ADJUSTMENT[board.num_pieces(BLACK_PAWN)]
        * (board.num_pieces(BLACK_ROOK) as Score);
}

// Structural evaluation of a piece, from white's perspective
#[inline(always)]
fn mobility(
    board: &Board,
    piece: Piece,
    sq: Square,
    attacked_by: &mut AttackedBy,
    eval: &mut Evaluation,
) -> Score {
    let occ = board.occ_bb();
    let my_bb = board.player_bb(piece.c);
    let opp_bb = occ & !my_bb;
    let opp_king_sq = board.king_square(piece.c.opp());
    let opp_king_zone = KING_ZONE[piece.c.opp().as_usize()][opp_king_sq as usize];

    let moves = attacks(piece.t, sq, occ, piece.c);
    let att = moves & opp_bb;
    let open = match piece.t {
        PieceType::Knight | PieceType::Bishop => moves & !occ & !attacked_by.pawns(piece.c.opp()),
        _ => moves & !occ,
    };

    match piece.c {
        Player::White => attacked_by.white |= att,
        _ => attacked_by.black |= att,
    }

    let open = BitBoard::count(open);
    let att = BitBoard::count(att);
    let def = BitBoard::count(moves & my_bb);
    let king_att_cnt = BitBoard::count(moves & !my_bb & opp_king_zone);

    // This score is in millipawns
    let score = (match piece.t {
        PieceType::Knight => 20 * open + 35 * att + 15 * def,
        PieceType::Bishop => 17 * open + 30 * att + 15 * def,
        PieceType::Rook => 15 * open + 20 * att + 15 * def,
        PieceType::Queen => 5 * open + 15 * att + 8 * def,
        PieceType::King => 2 * open + 8 * att + 10 * def,
        _ => panic!(),
    } / 10) as Score;

    let king_att_score = match piece.t {
        PieceType::Queen => 4 * king_att_cnt,
        PieceType::Rook => 3 * king_att_cnt,
        PieceType::Bishop | PieceType::Knight => 2 * king_att_cnt,
        _ => 0,
    };

    if king_att_score > 0 {
        eval.att_count[piece.c.as_usize()] += 1;
        eval.att_weight[piece.c.as_usize()] += king_att_score as Score;
    }

    match piece.c {
        Player::White => score,
        _ => -score,
    }
}

#[inline(always)]
fn king_pawn_shield(board: &Board, eval: &mut Evaluation) {
    let w_pawns = board.player_piece_bb(Player::White, PieceType::Pawn);
    let b_pawns = board.player_piece_bb(Player::Black, PieceType::Pawn);

    let w_king_sq = board.king_square(Player::White);
    let b_king_sq = board.king_square(Player::Black);

    // punish king on open or semi-open file
    if (w_pawns | b_pawns) & BitBoard::file_bb(w_king_sq) == 0 {
        eval.king_shield[0] -= 13;
    } else if w_pawns & BitBoard::file_bb(w_king_sq) == 0 {
        eval.king_shield[0] -= 5;
    }
    if (w_pawns | b_pawns) & BitBoard::file_bb(b_king_sq) == 0 {
        eval.king_shield[1] -= 13;
    } else if b_pawns & BitBoard::file_bb(b_king_sq) == 0 {
        eval.king_shield[1] -= 5;
    }

    let w_pawn_shield = SHIELDING_PAWNS[0][w_king_sq as usize];
    let w_king_front_span = ranks_in_front_of(Player::White, w_king_sq);
    eval.king_shield[0] += missing_shield_pawns(w_pawn_shield, w_pawns, b_pawns, w_king_front_span);

    let b_pawn_shield = SHIELDING_PAWNS[1][b_king_sq as usize];
    let b_king_front_span = ranks_in_front_of(Player::Black, b_king_sq);
    eval.king_shield[1] += missing_shield_pawns(b_pawn_shield, b_pawns, w_pawns, b_king_front_span);
}

/// # Arguments
///
/// * `king_front_span` - All the squares in front of the king
const fn missing_shield_pawns(
    mut pawn_shield: u64,
    pawns: u64,
    opp_pawns: u64,
    king_front_span: u64,
) -> Score {
    let mut pawns_missing = 0;
    let mut pawns_open_file_missing = 0;
    while pawn_shield != 0 {
        let sq = BitBoard::bit_scan_forward(pawn_shield);
        let file_bb = BitBoard::file_bb(sq);
        if pawn_shield & pawns & file_bb == 0 {
            pawns_missing += 1;

            if opp_pawns & king_front_span & file_bb == 0 {
                pawns_open_file_missing += 1;
            }
        }

        pawn_shield &= !file_bb;
    }

    SHIELD_MISSING[pawns_missing] + SHIELD_MISSING_ON_OPEN_FILE[pawns_open_file_missing]
}

/// Reward the control of space on our side of the board
#[inline(always)]
const fn eval_space(
    board: &Board,
    side: Player,
    attacked_by: &AttackedBy,
    non_pawn_material: Score,
) -> Score {
    // Space isn't important if there aren't pieces to control it, so return early
    if non_pawn_material < 11551 {
        return 0;
    }

    let my_pawns = board.player_piece_bb(side, PieceType::Pawn);
    let opp = side.opp();
    let safe = SAFE_MASK[side.as_usize()] & !my_pawns & !attacked_by.pawns(opp);

    let mut behind = my_pawns;
    match side {
        Player::White => behind |= (behind >> 8) | (behind >> 16),
        _ => behind |= (behind << 8) | (behind << 16),
    }

    let bonus = BitBoard::count(safe) + BitBoard::count(behind & safe & !attacked_by.side(opp));
    // Increase space evaluation weight in positions with many minor pieces
    let weight =
        BitBoard::count(board.piece_bb(PieceType::Knight) | board.piece_bb(PieceType::Bishop));

    (bonus * weight * weight / 16) as Score
}

fn eval_knights(board: &Board, side: Player, attacked_by: &AttackedBy) -> Score {
    let mut score = 0;

<<<<<<< HEAD
    let knights = board.player_piece_bb(side, PieceType::Knight);
    let opp_pawns = board.player_piece_bb(side.opp(), PieceType::Pawn);
    let mut supported = knights & attacked_by.pawns(side);
=======
    let mut knights = board.player_piece_bb(side, PieceType::Knight);
    let mut supported = knights & my_pawn_attacks;
>>>>>>> cb5b5ef1

    while supported != 0 {
        let sq = BitBoard::pop_lsb(&mut supported);
        score += SUPPORTED_KNIGHT;
        // Check if this is an outpost knight, i.e. it can't be attacked by a pawn on the neighbouring files
        if PASSED[side.as_usize()][sq as usize] & opp_pawns & !BitBoard::file_bb(sq) == 0 {
            score += OUTPOST_KNIGHT;
        }
    }

    let mut connected = 0;
    let mut att_bb = 0;
    while knights != 0 {
        let sq = BitBoard::pop_lsb(&mut knights);
        att_bb |= knight_attacks(sq);
    }

    score += BitBoard::count(att_bb & knights) as Score * CONNECTED_KNIGHT / 2;

    score
}

fn eval_bishops(board: &Board, side: Player) -> Score {
    let my_pawns = board.player_piece_bb(side, PieceType::Pawn);
    let mut score = 0;

    let mut bishops = board.player_piece_bb(side, PieceType::Bishop);
    if BitBoard::more_than_one(bishops) {
        score += BISHOP_PAIR_BONUS;
    }

    if bishops & DARK_SQUARES != 0 {
        score -= (BitBoard::count(my_pawns & DARK_SQUARES) * 5) as Score;
    }
    if bishops & LIGHT_SQUARES != 0 {
        score -= (BitBoard::count(my_pawns & LIGHT_SQUARES) * 5) as Score;
    }

    score
}

fn eval_rooks(board: &Board, side: Player, opp_king_bb: u64, opp_pawns: u64) -> Score {
    let mut score = 0;

    let occ = board.occ_bb();
    let mut rooks = board.player_piece_bb(side, PieceType::Rook);

    // Rooks on seventh rank are only valuable if they cut of the king
    // or can goble up some pawns
    if opp_king_bb & side.rank_8() != 0 || opp_pawns & side.rank_7() != 0 {
        score += BitBoard::count(rooks & side.rank_7()) as Score * ROOK_ON_SEVENTH;
    }

    // Connected rooks
    let mut connected = 0;
    while BitBoard::more_than_one(rooks) {
        let sq = BitBoard::pop_lsb(&mut rooks);
        let moves = rook_attacks(sq, occ);
        connected += BitBoard::count(moves & rooks);
    }

    score += connected as Score * CONNECTED_ROOK;

    score
}

fn eval_pawns(
    board: &Board,
    side: Player,
    my_pawns: u64,
    opp_pawns: u64,
    my_pawn_attacks: u64,
    opp_pawn_attacks: u64,
) -> Score {
    let mut score = 0;
    let occ = board.occ_bb();

    // Defended pawns
    let mut supported = my_pawns & my_pawn_attacks;
    while supported != 0 {
        let sq = BitBoard::pop_lsb(&mut supported);
        score += 5;
    }

    // Pawns controlling centre of the board
    let num_pawns_behind_center =
        BitBoard::count(my_pawns & pawn_caps(SMALL_CENTER, side.opp())) as Score;
    score -= num_pawns_behind_center * 20;

    // Pawn mobility
    let attacks = pawn_caps(my_pawns & !side.rank_7(), side);
    let pushes = pawn_push(my_pawns, side) & !occ;
    let double_pushes = pawn_push(pushes & side.rank_3(), side);

    score += (BitBoard::count(attacks) * 7) as Score;
    score += (BitBoard::count(pushes) * 4) as Score;
    score += (BitBoard::count(double_pushes) * 3) as Score;

    // Doubled and isolated pawns
    let my_front_span = front_span(side, my_pawns);
    let num_doubled = BitBoard::count(my_pawns & my_front_span) as Score;
    let num_isolated =
        BitBoard::count(file_fill(my_pawns) & !west_one(my_pawns) & !east_one(my_pawns)) as Score;

    score -= num_doubled * 11;
    score -= num_isolated * 8;

    // Backward pawns, see https://www.chessprogramming.org/Backward_Pawns_(Bitboards)#Telestop_Weakness
    let my_attack_spans = fill_up(side, my_pawn_attacks);
    let stops = !my_attack_spans & opp_pawn_attacks;
    let my_backward_area = fill_down(side, stops);
    let num_backward = BitBoard::count(my_backward_area & my_pawns) as Score;

    score -= num_backward * 6;

    // Passed pawns
    let mut opp_front_spans = front_span(side.opp(), opp_pawns);
    opp_front_spans |= west_one(opp_front_spans) | east_one(opp_front_spans);
    let mut passers = my_pawns & !opp_front_spans;
    let behind_passers = fill_down(side, passers);
    let num_my_rooks_behind_passers =
        BitBoard::count(board.player_piece_bb(side, PieceType::Rook) & behind_passers) as Score;
    let num_opp_rooks_behind_passers =
        BitBoard::count(board.player_piece_bb(side.opp(), PieceType::Rook) & behind_passers)
            as Score;

    score += num_my_rooks_behind_passers * 17;
    score -= num_opp_rooks_behind_passers * 13;

    while passers != 0 {
        let sq = BitBoard::pop_lsb(&mut passers);
        let rel_rank = match side {
            Player::White => (sq / 8) as usize,
            Player::Black => (7 - sq / 8) as usize,
        };
        score += PASSED_PAWN_SCORE[rel_rank];
    }

    score
}

struct AttackedBy {
    pub white: u64,
    pub black: u64,
    pub w_pawns: u64,
    pub b_pawns: u64,
}

impl AttackedBy {
    pub const fn new() -> Self {
        AttackedBy {
            white: 0,
            black: 0,
            w_pawns: 0,
            b_pawns: 0,
        }
    }

    pub const fn side(&self, side: Player) -> u64 {
        match side {
            Player::White => self.white,
            _ => self.black,
        }
    }

    pub const fn pawns(&self, side: Player) -> u64 {
        match side {
            Player::White => self.w_pawns,
            _ => self.b_pawns,
        }
    }
}<|MERGE_RESOLUTION|>--- conflicted
+++ resolved
@@ -2,13 +2,10 @@
     bitboard::BitBoard,
     board::Board,
     defs::{
-<<<<<<< HEAD
-        Piece, PieceType, Player, Score, Square, BLACK_BISHOP, BLACK_KNIGHT, BLACK_PAWN, BLACK_QUEEN, BLACK_ROOK, CASTLE_KING_FILES, CASTLE_QUEEN_FILES, CENTER_SQUARES, DARK_SQUARES, EG_VALUE, LIGHT_SQUARES, MG_VALUE, PASSED_PAWN_SCORE, SMALL_CENTER, WHITE_BISHOP, WHITE_KNIGHT, WHITE_PAWN, WHITE_QUEEN, WHITE_ROOK
-=======
-        Piece, PieceType, Player, Score, Square, CASTLE_KING_FILES, CASTLE_QUEEN_FILES,
-        CENTER_SQUARES, DARK_SQUARES, EG_VALUE, LIGHT_SQUARES, MG_VALUE, PASSED_PAWN_SCORE,
-        SMALL_CENTER,
->>>>>>> cb5b5ef1
+        Piece, PieceType, Player, Score, Square, BLACK_BISHOP, BLACK_KNIGHT, BLACK_PAWN,
+        BLACK_QUEEN, BLACK_ROOK, CASTLE_KING_FILES, CASTLE_QUEEN_FILES, CENTER_SQUARES,
+        DARK_SQUARES, EG_VALUE, LIGHT_SQUARES, MG_VALUE, PASSED_PAWN_SCORE, SMALL_CENTER,
+        WHITE_BISHOP, WHITE_KNIGHT, WHITE_PAWN, WHITE_QUEEN, WHITE_ROOK,
     },
     gen::{
         attack::{attacks, king_attacks, knight_attacks, rook_attacks},
@@ -20,20 +17,16 @@
 };
 
 const GAME_PHASE_INC: [Score; 6] = [0, 1, 1, 2, 4, 0];
-<<<<<<< HEAD
 const BISHOP_PAIR_BONUS: Score = 23;
 const KNIGHT_PAIR_PENALTY: Score = -8;
 const ROOK_PAIR_PENALTY: Score = -22;
 const KNIGHT_PAWN_ADJUSTMENT: [Score; 9] = [-20, -16, -12, -8, -4, 0, 4, 8, 12];
 const ROOK_PAWN_ADJUSTMENT: [Score; 9] = [15, 12, 9, 6, 3, 0, -3, -6, -9];
-=======
-const BISHOP_PAIR_BONUS: Score = 9;
 const SUPPORTED_KNIGHT: Score = 10;
 const OUTPOST_KNIGHT: Score = 25;
 const CONNECTED_KNIGHT: Score = 8;
 const CONNECTED_ROOK: Score = 17;
 const ROOK_ON_SEVENTH: Score = 11;
->>>>>>> cb5b5ef1
 
 const SHIELD_MISSING: [i32; 4] = [-2, -23, -38, -55];
 const SHIELD_MISSING_ON_OPEN_FILE: [i32; 4] = [-8, -10, -37, -66];
@@ -82,9 +75,6 @@
 
     // Score is from white's perspective
     let mut total_score = 0;
-    let mut mg = [0; 2];
-    let mut eg = [0; 2];
-
     let mut piece_material = [0; 2];
     let mut pawn_material = [0; 2];
 
@@ -114,7 +104,7 @@
         sq += 1;
     }
 
-    mopup_eval(board, &mut eg);
+    mopup_eval(board, &mut eval);
     king_pawn_shield(board, &mut eval);
     adjust_material(board, &mut eval);
 
@@ -130,7 +120,6 @@
     let mg_weight = eval.phase.min(24);
     let eg_weight = 24 - mg_weight;
 
-<<<<<<< HEAD
     total_score += (mg_score * mg_weight + eg_score * eg_weight) / 24;
     total_score += eval.adjust_material[0] - eval.adjust_material[1];
 
@@ -140,57 +129,25 @@
     } else {
         total_score -= 10;
     }
-=======
-    score += eval_pawns(
-        board,
-        Player::White,
-        w_pawns,
-        b_pawns,
-        w_pawn_attacks,
-        b_pawn_attacks,
-    );
-    score -= eval_pawns(
-        board,
-        Player::Black,
-        b_pawns,
-        w_pawns,
-        b_pawn_attacks,
-        w_pawn_attacks,
-    );
-
-    let w_king_sq = board.king_square(Player::White);
-    let b_king_sq = board.king_square(Player::Black);
-
-    let w_king_bb = BitBoard::from_sq(w_king_sq);
-    let b_king_bb = BitBoard::from_sq(b_king_sq);
-
-    score += eval_knights(board, Player::White, w_pawn_attacks, b_pawns);
-    score -= eval_knights(board, Player::Black, b_pawn_attacks, w_pawns);
-
-    score += eval_bishops(board, Player::White, w_pawns);
-    score -= eval_bishops(board, Player::Black, b_pawns);
-
-    score += eval_rooks(board, Player::White, b_king_bb, b_pawns);
-    score -= eval_rooks(board, Player::Black, w_king_bb, w_pawns);
-
-    // attacks on king
-    score -= (BitBoard::count(attacked_by.black & king_attacks(w_king_sq)) * 9) as Score;
-    score -= (BitBoard::count(attacked_by.black & w_king_bb) * 16) as Score;
-
-    score += (BitBoard::count(attacked_by.white & king_attacks(b_king_sq)) * 9) as Score;
-    score += (BitBoard::count(attacked_by.white & b_king_bb) * 16) as Score;
->>>>>>> cb5b5ef1
 
     // King safety:
     // Safety doesn't matter if we don't have enough pieces to actually attack
     if eval.att_count[0] < 2 || board.num_pieces(WHITE_QUEEN) == 0 {
         eval.att_weight[0] = 0;
     }
+
     if eval.att_count[1] < 2 || board.num_pieces(BLACK_QUEEN) == 0 {
         eval.att_weight[1] = 0;
     }
+
     total_score += SAFETY_TABLE[eval.att_weight[0] as usize];
     total_score -= SAFETY_TABLE[eval.att_weight[1] as usize];
+
+    let w_king_sq = board.king_square(Player::White);
+    let b_king_sq = board.king_square(Player::Black);
+
+    let w_king_bb = BitBoard::from_sq(w_king_sq);
+    let b_king_bb = BitBoard::from_sq(b_king_sq);
 
     // Control of space on the player's side of the board
     let total_non_pawn = piece_material[0] + piece_material[1];
@@ -202,6 +159,9 @@
 
     total_score += eval_bishops(board, Player::White);
     total_score -= eval_bishops(board, Player::Black);
+
+    total_score += eval_rooks(board, Player::White, b_king_bb);
+    total_score -= eval_rooks(board, Player::Black, w_king_bb);
 
     let (stronger, weaker) = if total_score > 0 {
         (Player::White.as_usize(), Player::Black.as_usize())
@@ -246,7 +206,7 @@
 }
 
 #[inline(always)]
-fn mopup_eval(board: &Board, eg: &mut [Score; 2]) {
+fn mopup_eval(board: &Board, eval: &mut Evaluation) {
     // Don't apply mop-up when there are still pawns on the board
     if board.piece_bb(PieceType::Pawn) != 0 {
         return;
@@ -256,7 +216,7 @@
     // require at least a rook
     let turn = board.turn.as_usize();
     let opp = 1 - turn;
-    let diff = eg[turn] - eg[opp];
+    let diff = eval.eg_material[turn] - eval.eg_material[opp];
     if diff < EG_VALUE[3] - 100 {
         return;
     }
@@ -268,7 +228,7 @@
     let kings_dist = 1.6 * (14 - DISTANCE[king_sq][opp_king_sq]) as f32;
     let mopup = (center_dist + kings_dist) as Score;
 
-    eg[turn] += mopup;
+    eval.eg_mob[turn] += mopup;
 }
 
 fn pawn_score(board: &Board, attacked_by: &mut AttackedBy) -> Score {
@@ -483,14 +443,9 @@
 fn eval_knights(board: &Board, side: Player, attacked_by: &AttackedBy) -> Score {
     let mut score = 0;
 
-<<<<<<< HEAD
     let knights = board.player_piece_bb(side, PieceType::Knight);
     let opp_pawns = board.player_piece_bb(side.opp(), PieceType::Pawn);
     let mut supported = knights & attacked_by.pawns(side);
-=======
-    let mut knights = board.player_piece_bb(side, PieceType::Knight);
-    let mut supported = knights & my_pawn_attacks;
->>>>>>> cb5b5ef1
 
     while supported != 0 {
         let sq = BitBoard::pop_lsb(&mut supported);
@@ -503,18 +458,21 @@
 
     let mut connected = 0;
     let mut att_bb = 0;
+
     while knights != 0 {
         let sq = BitBoard::pop_lsb(&mut knights);
-        att_bb |= knight_attacks(sq);
-    }
-
-    score += BitBoard::count(att_bb & knights) as Score * CONNECTED_KNIGHT / 2;
+        let moves = knight_attacks(sq);
+        connected += BitBoard::count(moves & knights);
+    }
+
+    score += BitBoard::count(att_bb & knights) as Score * CONNECTED_KNIGHT;
 
     score
 }
 
 fn eval_bishops(board: &Board, side: Player) -> Score {
     let my_pawns = board.player_piece_bb(side, PieceType::Pawn);
+    let opp_pawns = board.player_piece_bb(side.opp(), PieceType::Pawn);
     let mut score = 0;
 
     let mut bishops = board.player_piece_bb(side, PieceType::Bishop);
@@ -523,19 +481,22 @@
     }
 
     if bishops & DARK_SQUARES != 0 {
-        score -= (BitBoard::count(my_pawns & DARK_SQUARES) * 5) as Score;
+        score -= (BitBoard::count(my_pawns & DARK_SQUARES) * 3) as Score;
+        score -= (BitBoard::count(opp_pawns & DARK_SQUARES) * 5) as Score;
     }
     if bishops & LIGHT_SQUARES != 0 {
-        score -= (BitBoard::count(my_pawns & LIGHT_SQUARES) * 5) as Score;
+        score -= (BitBoard::count(my_pawns & LIGHT_SQUARES) * 3) as Score;
+        score -= (BitBoard::count(opp_pawns & LIGHT_SQUARES) * 5) as Score;
     }
 
     score
 }
 
-fn eval_rooks(board: &Board, side: Player, opp_king_bb: u64, opp_pawns: u64) -> Score {
+fn eval_rooks(board: &Board, side: Player, opp_king_bb: u64) -> Score {
     let mut score = 0;
 
     let occ = board.occ_bb();
+    let opp_pawns = board.player_piece_bb(side.opp(), PieceType::Pawn);
     let mut rooks = board.player_piece_bb(side, PieceType::Rook);
 
     // Rooks on seventh rank are only valuable if they cut of the king

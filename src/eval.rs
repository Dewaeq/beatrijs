use crate::{
    bitboard::BitBoard,
    board::Board,
    defs::{
        Piece, PieceType, Player, Score, Square, CASTLE_KING_FILES, CASTLE_QUEEN_FILES,
        CENTER_FILES, CENTER_SQUARES, EG_VALUE, MG_VALUE, PASSED_PAWN_SCORE,
    },
    gen::{
        attack::{attacks, king_attacks, KING_ATK},
        pesto::{EG_TABLE, MG_TABLE},
        tables::{CENTER_DISTANCE, DISTANCE, ISOLATED, PASSED},
    },
    movegen::pawn_caps,
};

const GAME_PHASE_INC: [Score; 6] = [0, 1, 1, 2, 4, 0];
const BISHOP_PAIR_BONUS: Score = 20;

const SAFE_MASK: [u64; 2] = [
    (BitBoard::FILE_C | BitBoard::FILE_D | BitBoard::FILE_E | BitBoard::FILE_F)
        & (BitBoard::RANK_2 | BitBoard::RANK_3 | BitBoard::RANK_4),
    (BitBoard::FILE_C | BitBoard::FILE_D | BitBoard::FILE_E | BitBoard::FILE_F)
        & (BitBoard::RANK_5 | BitBoard::RANK_6 | BitBoard::RANK_7),
];

pub fn evaluate(board: &Board) -> Score {
    // Score is from white's perspective
    let mut score = 0;
    let mut mg = [0; 2];
    let mut eg = [0; 2];
    let mut game_phase = 0;
    let mut attacked_by = AttackedBy::new();

    let w_pawns = board.player_piece_bb(Player::White, PieceType::Pawn);
    let b_pawns = board.player_piece_bb(Player::Black, PieceType::Pawn);

    let mut sq = 0;
    for piece in board.pieces {
        if piece.is_none() {
            sq += 1;
            continue;
        }

        let idx = piece.c.as_usize();
        mg[idx] += MG_TABLE[piece.as_usize()][sq];
        eg[idx] += EG_TABLE[piece.as_usize()][sq];
        game_phase += GAME_PHASE_INC[piece.t.as_usize()];
        score += mobility(board, piece, sq as Square, &mut attacked_by);

        if piece.t == PieceType::Pawn {
            let pawn_score = match piece.c {
                Player::White => pawn_structure(piece.c, sq as Square, w_pawns, b_pawns),
                Player::Black => pawn_structure(piece.c, sq as Square, b_pawns, w_pawns),
            };

            score += pawn_score;
        }

        sq += 1;
    }

    mopup_eval(board, &mut eg);

    // Bishop pair bonus
    let w_bishops = board.player_piece_bb(Player::White, PieceType::Bishop);
    let b_bishops = board.player_piece_bb(Player::Black, PieceType::Bishop);

    if BitBoard::more_than_one(w_bishops) {
        score += BISHOP_PAIR_BONUS;
    }
    if BitBoard::more_than_one(b_bishops) {
        score -= BISHOP_PAIR_BONUS;
    }

    // undeveloped pieces penalty
    let w_knights = board.player_piece_bb(Player::White, PieceType::Knight);
    let b_knights = board.player_piece_bb(Player::Black, PieceType::Knight);
    mg[0] -= (BitBoard::count((w_knights | w_bishops) & BitBoard::RANK_1) * 8) as Score;
    mg[1] -= (BitBoard::count((b_knights | b_bishops) & BitBoard::RANK_8) * 8) as Score;

    // pawns controlling center of the board
    mg[0] += (BitBoard::count(w_pawns & CENTER_SQUARES) * 15) as Score;
    mg[1] += (BitBoard::count(b_pawns & CENTER_SQUARES) * 15) as Score;

    // pawn attacks
    let w_pawn_caps = pawn_caps(w_pawns, Player::White) & board.player_bb(Player::Black);
    let b_pawn_caps = pawn_caps(b_pawns, Player::Black) & board.player_bb(Player::White);

    attacked_by.w_pawns = w_pawn_caps;
    attacked_by.white |= w_pawn_caps;
    attacked_by.b_pawns = b_pawn_caps;
    attacked_by.black |= b_pawn_caps;

    mg[0] += (BitBoard::count(w_pawn_caps) * 3) as Score;
    mg[1] += (BitBoard::count(b_pawn_caps) * 3) as Score;

    // pawns defended by pawns
    let w_defenders = pawn_caps(w_pawns, Player::Black) & w_pawns;
    let b_defenders = pawn_caps(b_pawns, Player::White) & b_pawns;
    score += (BitBoard::count(w_defenders & w_pawns) * 4) as Score;
    score -= (BitBoard::count(b_defenders & b_pawns) * 4) as Score;

    // attacks on king
    let w_king_sq = board.king_square(Player::White);
    let b_king_sq = board.king_square(Player::Black);

    let w_king_bb = board.player_piece_bb(Player::White, PieceType::King);
    let b_king_bb = board.player_piece_bb(Player::Black, PieceType::King);

    score -= (BitBoard::count(attacked_by.black & king_attacks(w_king_sq)) * 40) as Score;
    score -= (BitBoard::count(attacked_by.black & w_king_bb) * 60) as Score;

    score += (BitBoard::count(attacked_by.white & king_attacks(b_king_sq)) * 40) as Score;
    score += (BitBoard::count(attacked_by.white & b_king_bb) * 60) as Score;

    // pawn shield for king safety
    king_pawn_shield(
        board, w_pawns, b_pawns, &mut mg, w_king_sq, b_king_sq, w_king_bb, b_king_bb,
    );

    score += eval_space(&board, Player::White, w_pawns, &attacked_by);
    score -= eval_space(&board, Player::Black, b_pawns, &attacked_by);

    // tapered eval
    let turn = board.turn.as_usize();
    let opp = 1 - turn;

    let mg_score = mg[0] - mg[1];
    let eg_score = eg[0] - eg[1];
    let mg_phase = Score::min(24, game_phase);
    let eg_phase = 24 - mg_phase;

    score += (mg_score * mg_phase + eg_score * eg_phase) / 24;

    if board.turn == Player::White {
        score
    } else {
        -score
    }
}

#[inline(always)]
fn mopup_eval(board: &Board, eg: &mut [Score; 2]) {
    // Don't apply mop-up when there are still pawns on the board
    if board.piece_bb(PieceType::Pawn) != 0 {
        return;
    }

    // Only apply mopup when we're up on material,
    // require at least a rook
    let turn = board.turn.as_usize();
    let opp = 1 - turn;
    let diff = eg[turn] - eg[opp];
    if diff < EG_VALUE[3] - 100 {
        return;
    }

    let king_sq = board.cur_king_square() as usize;
    let opp_king_sq = board.king_square(board.turn.opp()) as usize;

    let center_dist = 4.7 * CENTER_DISTANCE[opp_king_sq] as f32;
    let kings_dist = 1.6 * (14 - DISTANCE[king_sq][opp_king_sq]) as f32;
    let mopup = (center_dist + kings_dist) as Score;

    eg[turn] += mopup;
}

// Structural evaluation of a piece, from white's perspective
<<<<<<< HEAD
fn mobility(board: &Board, piece: Piece, sq: Square, attacked_by: &mut AttackedBy) -> Score {
=======
#[inline(always)]
fn mobility(board: &Board, piece: Piece, sq: Square) -> Score {
>>>>>>> 5378cbec
    if piece.t == PieceType::Pawn {
        return 0;
    }

    let occ = board.occ_bb();
    let my_bb = board.player_bb(piece.c);
    let opp_bb = occ & !my_bb;
    let mut score = 0;

    let moves = attacks(piece.t, sq, occ, piece.c);
    if moves == 0 {
        // penalize pieces that can't move
        score = -MG_VALUE[piece.t.as_usize()] / 15;
    } else {
        let attacks = moves & opp_bb;
        match piece.c {
            Player::White => attacked_by.white |= attacks,
            _ => attacked_by.black |= attacks,
        };

        let open = BitBoard::count(moves & !occ);
        let att = BitBoard::count(attacks);
        let def = BitBoard::count(moves & my_bb);

        // This score is in millipawns
        score = match piece.t {
            PieceType::Knight => 20 * open + 35 * att + 15 * def,
            PieceType::Bishop => 17 * open + 30 * att + 15 * def,
            PieceType::Rook => 15 * open + 20 * att + 15 * def,
            PieceType::Queen => 5 * open + 15 * att + 8 * def,
            PieceType::King => 4 * open + 15 * att + 10 * def,
            _ => panic!(),
        } as Score;

        score /= 30;
    }

    match piece.c {
        Player::White => score,
        _ => -score,
    }
}

<<<<<<< HEAD
// Structural evaluation of a pawn, from white's perspective
=======
#[inline(always)]
>>>>>>> 5378cbec
const fn pawn_structure(side: Player, sq: Square, pawns: u64, opp_pawns: u64) -> Score {
    let mut score = 0;

    let file = sq % 8;
    // isolated pawn, as there are no pawns besides it
    if pawns & ISOLATED[file as usize] == 0 {
        score -= 20;
    }
    // doubled pawn
    if BitBoard::more_than_one(pawns & BitBoard::file_bb(sq)) {
        score -= 30;
    }

    // passed pawn
    if PASSED[side.as_usize()][sq as usize] & opp_pawns == 0 {
        let rel_rank = match side {
            Player::White => (sq / 8) as usize,
            Player::Black => (7 - sq / 8) as usize,
        };
        score += PASSED_PAWN_SCORE[rel_rank];
    }

    match side {
        Player::White => score,
        _ => -score,
    }
}

<<<<<<< HEAD
fn king_pawn_shield(
    board: &Board,
    w_pawns: u64,
    b_pawns: u64,
    mg: &mut [Score; 2],
    w_king_sq: Square,
    b_king_sq: Square,
    w_king_bb: u64,
    b_king_bb: u64,
) {
=======
#[inline(always)]
fn king_pawn_shield(board: &Board, w_pawns: u64, b_pawns: u64, mg: &mut [Score; 2]) {
    let w_king_bb = board.player_piece_bb(Player::White, PieceType::King);
    let b_king_bb = board.player_piece_bb(Player::Black, PieceType::King);

    let w_king_sq = BitBoard::bit_scan_forward(w_king_bb);
    let b_king_sq = BitBoard::bit_scan_forward(b_king_bb);

>>>>>>> 5378cbec
    // punish king in centre
    if w_king_bb & CENTER_FILES != 0 {
        mg[0] -= 25;
    }
    if b_king_bb & CENTER_FILES != 0 {
        mg[1] -= 25;
    }

    // punish king on open or semi-open file
    if (w_pawns | b_pawns) & BitBoard::file_bb(w_king_sq) == 0 {
        mg[0] -= 35;
    } else if w_pawns & BitBoard::file_bb(w_king_sq) == 0 {
        mg[0] -= 20;
    }
    if (w_pawns | b_pawns) & BitBoard::file_bb(b_king_sq) == 0 {
        mg[1] -= 35;
    } else if b_pawns & BitBoard::file_bb(b_king_sq) == 0 {
        mg[1] -= 20;
    }

    // If the king has wandered this far from home, he must have a reason to do so,
    // so don't evaluate a pawn shield
    if w_king_sq < 16 {
        // white king side
        if w_king_bb & (BitBoard::FILE_G | BitBoard::FILE_H) != 0 {
            mg[0] +=
                (BitBoard::count(w_pawns & CASTLE_KING_FILES & BitBoard::RANK_2) * 10) as Score;
            mg[0] += (BitBoard::count(w_pawns & CASTLE_KING_FILES & BitBoard::RANK_3) * 3) as Score;

            // punish empty file close to king
            for file in [BitBoard::FILE_G, BitBoard::FILE_H] {
                if file & w_pawns == 0 {
                    mg[0] -= 25;
                }
            }
        }
        // white queen side
        else if w_king_bb & CASTLE_QUEEN_FILES != 0 {
            mg[0] +=
                (BitBoard::count(w_pawns & CASTLE_QUEEN_FILES & BitBoard::RANK_2) * 10) as Score;
            mg[0] +=
                (BitBoard::count(w_pawns & CASTLE_QUEEN_FILES & BitBoard::RANK_3) * 3) as Score;

            // punish empty file close to king
            for file in [BitBoard::FILE_A, BitBoard::FILE_B, BitBoard::FILE_C] {
                if file & w_pawns == 0 {
                    mg[0] -= 25;
                }
            }
        }
        // Not castled yet
        else {
            mg[0] -= 15;
        }
    }

    // If the king has wandered this far from home, he must have a reason to do so,
    // so don't evaluate a pawn shield
    if b_king_sq > 47 {
        // black king side
        if b_king_bb & (BitBoard::FILE_G | BitBoard::FILE_H) != 0 {
            mg[1] +=
                (BitBoard::count(b_pawns & CASTLE_KING_FILES & BitBoard::RANK_7) * 10) as Score;
            mg[1] += (BitBoard::count(b_pawns & CASTLE_KING_FILES & BitBoard::RANK_6) * 3) as Score;

            // punish empty file close to king
            for file in [BitBoard::FILE_G, BitBoard::FILE_H] {
                if file & b_pawns == 0 {
                    mg[1] -= 25;
                }
            }
        }
        // black queen side
        else if b_king_bb & CASTLE_QUEEN_FILES != 0 {
            mg[1] +=
                (BitBoard::count(b_pawns & CASTLE_QUEEN_FILES & BitBoard::RANK_7) * 10) as Score;
            mg[1] +=
                (BitBoard::count(b_pawns & CASTLE_QUEEN_FILES & BitBoard::RANK_6) * 3) as Score;

            // punish empty file close to king
            for file in [BitBoard::FILE_A, BitBoard::FILE_B, BitBoard::FILE_C] {
                if file & b_pawns == 0 {
                    mg[1] -= 25;
                }
            }
        }
        // Not castled yet
        else {
            mg[1] -= 15;
        }
    }
}

/// Reward the control of space on our side of the board
const fn eval_space(board: &Board, side: Player, my_pawns: u64, attacked_by: &AttackedBy) -> Score {
    let opp = side.opp();

    let safe = SAFE_MASK[side.as_usize()]
        & !my_pawns
        & !attacked_by.pawns(opp)
        & (attacked_by.side(side) | !attacked_by.side(opp));

    let mut behind = my_pawns;
    match side {
        Player::White => behind |= (behind >> 8) | (behind >> 16),
        _ => behind |= (behind << 8) | (behind << 16),
    }

    let bonus = BitBoard::count(safe) + BitBoard::count(behind & safe);
    // Increase space evaluation weight in positions with many minor pieces
    let weight =
        BitBoard::count(board.piece_bb(PieceType::Knight) | board.piece_bb(PieceType::Bishop));

    (bonus * weight * weight) as Score
}

struct AttackedBy {
    pub white: u64,
    pub black: u64,
    pub w_pawns: u64,
    pub b_pawns: u64,
}

impl AttackedBy {
    pub const fn new() -> Self {
        AttackedBy {
            white: 0,
            black: 0,
            w_pawns: 0,
            b_pawns: 0,
        }
    }

    pub const fn side(&self, side: Player) -> u64 {
        match side {
            Player::White => self.white,
            _ => self.black,
        }
    }

    pub const fn pawns(&self, side: Player) -> u64 {
        match side {
            Player::White => self.w_pawns,
            _ => self.b_pawns,
        }
    }
}<|MERGE_RESOLUTION|>--- conflicted
+++ resolved
@@ -118,6 +118,7 @@
         board, w_pawns, b_pawns, &mut mg, w_king_sq, b_king_sq, w_king_bb, b_king_bb,
     );
 
+    // Control of space on the player's side of the board
     score += eval_space(&board, Player::White, w_pawns, &attacked_by);
     score -= eval_space(&board, Player::Black, b_pawns, &attacked_by);
 
@@ -166,12 +167,8 @@
 }
 
 // Structural evaluation of a piece, from white's perspective
-<<<<<<< HEAD
+#[inline(always)]
 fn mobility(board: &Board, piece: Piece, sq: Square, attacked_by: &mut AttackedBy) -> Score {
-=======
-#[inline(always)]
-fn mobility(board: &Board, piece: Piece, sq: Square) -> Score {
->>>>>>> 5378cbec
     if piece.t == PieceType::Pawn {
         return 0;
     }
@@ -215,11 +212,7 @@
     }
 }
 
-<<<<<<< HEAD
-// Structural evaluation of a pawn, from white's perspective
-=======
 #[inline(always)]
->>>>>>> 5378cbec
 const fn pawn_structure(side: Player, sq: Square, pawns: u64, opp_pawns: u64) -> Score {
     let mut score = 0;
 
@@ -248,7 +241,7 @@
     }
 }
 
-<<<<<<< HEAD
+#[inline(always)]
 fn king_pawn_shield(
     board: &Board,
     w_pawns: u64,
@@ -259,16 +252,6 @@
     w_king_bb: u64,
     b_king_bb: u64,
 ) {
-=======
-#[inline(always)]
-fn king_pawn_shield(board: &Board, w_pawns: u64, b_pawns: u64, mg: &mut [Score; 2]) {
-    let w_king_bb = board.player_piece_bb(Player::White, PieceType::King);
-    let b_king_bb = board.player_piece_bb(Player::Black, PieceType::King);
-
-    let w_king_sq = BitBoard::bit_scan_forward(w_king_bb);
-    let b_king_sq = BitBoard::bit_scan_forward(b_king_bb);
-
->>>>>>> 5378cbec
     // punish king in centre
     if w_king_bb & CENTER_FILES != 0 {
         mg[0] -= 25;
@@ -363,6 +346,7 @@
 }
 
 /// Reward the control of space on our side of the board
+#[inline(always)]
 const fn eval_space(board: &Board, side: Player, my_pawns: u64, attacked_by: &AttackedBy) -> Score {
     let opp = side.opp();
 

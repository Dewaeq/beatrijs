--- conflicted
+++ resolved
@@ -6,11 +6,7 @@
 use crate::eval::evaluate;
 use crate::search::SearchInfo;
 use crate::table::TWrapper;
-<<<<<<< HEAD
 use crate::utils::print_pv;
-=======
-use crate::utils::is_repetition;
->>>>>>> 74d945d5
 use crate::{
     bitmove::BitMove, board::Board, movelist::MoveList, perft::perft, search::Searcher,
     tests::perft::test_perft, utils::square_from_string,
@@ -59,39 +55,7 @@
             }
 
             let commands: Vec<&str> = buffer.split_whitespace().collect();
-<<<<<<< HEAD
             game.parse_commands(commands);
-=======
-            let base_command = commands[0];
-
-            if base_command == "d" {
-                println!("{:?}", game.board);
-            } else if base_command == "position" {
-                game.parse_position(commands);
-            } else if base_command == "search" {
-                game.parse_search(commands);
-            } else if base_command == "go" {
-                game.parse_go(255);
-            } else if base_command == "stop" {
-                game.stop_search();
-            } else if base_command == "perft" {
-                game.parse_perft(commands);
-            } else if base_command == "test" {
-                game.parse_test(commands);
-            } else if base_command == "static" {
-                game.parse_static(commands);
-            } else if base_command == "take" {
-                game.board.unmake_last_move();
-                println!("{:?}", game.board);
-            } else if base_command == "move" {
-                game.parse_move(commands);
-            } else if base_command == "moves" {
-                game.parse_moves();
-            } else if base_command == "rep" {
-                println!("{}", is_repetition(&game.board));
-            }
-
->>>>>>> 74d945d5
         }
     }
 
@@ -130,8 +94,6 @@
             self.parse_move(commands);
         } else if base_command == "moves" {
             self.print_moves();
-        } else if base_command == "pv" {
-            self.print_pv();
         }
     }
 
@@ -184,11 +146,6 @@
         println!();
     }
 
-    fn print_pv(&mut self) {
-        let pv = self.table.extract_pv(&mut self.board);
-        print_pv(&pv);
-    }
-
     fn str_to_move(&mut self, move_str: &str) -> Option<u16> {
         assert!(move_str.len() == 4 || move_str.len() == 5);
 

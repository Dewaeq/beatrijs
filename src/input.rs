--- conflicted
+++ resolved
@@ -144,20 +144,6 @@
     }
 
     fn parse_move(&mut self, commands: Vec<&str>) {
-<<<<<<< HEAD
-        assert!(commands.len() == 2);
-
-        let src = square_from_string(&commands[1][0..2]);
-        let dest = square_from_string(&commands[1][2..4]);
-
-        let mut moves = MoveList::legal(&mut self.board);
-        let m = moves.find(|&x| BitMove::src(x) == src && BitMove::dest(x) == dest);
-        if let Some(m) = m {
-            self.board.make_move(m);
-            println!("{:?}", self.board);
-        } else {
-            eprintln!("failed to parse move {}", commands[1]);
-=======
         assert!(commands.len() >= 2);
 
         let num_moves = commands.len();
@@ -173,7 +159,6 @@
                 eprintln!("failed to parse move {}", commands[i]);
                 break;
             }
->>>>>>> 97a8b60d
         }
     }
 

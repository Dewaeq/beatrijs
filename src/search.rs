--- conflicted
+++ resolved
@@ -182,18 +182,9 @@
             return evaluate(&self.board);
         }
 
-<<<<<<< HEAD
-        if depth >= 100 {
-            return evaluate(&self.board);
-        }
-
-        let ply = self.board.pos.ply;
-        let is_root = ply == 0;
-=======
         let is_root = ply == 0;
         let is_pv = beta - alpha > 1;
         let in_check = self.board.in_check();
->>>>>>> 7a21589b
 
         // Mate distance pruning
         if !is_root {
@@ -219,10 +210,6 @@
         }
 
         let entry = self.table.probe(self.board.key(), ply);
-<<<<<<< HEAD
-        let in_check = self.board.in_check();
-=======
->>>>>>> 7a21589b
         let mut tt_move = 0;
         let is_root = self.board.pos.ply == 0;
 
@@ -314,19 +301,8 @@
 
         // Razoring
         if !is_pv && !in_check && tt_move == 0 && do_null && depth <= 3 {
-<<<<<<< HEAD
-            let threshold = alpha - 300 - (depth - 1) * 60;
-            if eval < threshold {
-                let score = self.quiesence(alpha, beta, true);
-                // This might be a bit too bold, but it's worth a try
-                return score;
-                /* if score < threshold {
-                    return alpha;
-                } */
-=======
             if eval + 300 + (depth - 1) * 60 < alpha {
                 return self.quiesence(alpha, beta, true);
->>>>>>> 7a21589b
             }
         }
 
@@ -390,37 +366,6 @@
                         continue;
                     }
 
-<<<<<<< HEAD
-            // search pv move in a full window, at full depth
-            if i == 0 {
-                score = -self.negamax(depth - 1, -beta, -alpha, true);
-            } else {
-                score = alpha + 1;
-                // LMR
-                // Dot not reduce moves that give check, capture (except bad captures) or promote
-                if depth >= 3
-                    && (!BitMove::is_tactical(m) || move_score < 0)
-                    // && !gives_check
-                    // && !in_check
-                    && i > 3
-                    && moves.size() > 20
-                    // && m != self.board.killers[0][self.board.pos.ply - 1]
-                    // && m != self.board.killers[1][self.board.pos.ply - 1]
-                {
-                    let mut r = 2;
-                    if is_cap {
-                        r = 1;
-                    }
-                    if beta - alpha > 1 {
-                        r += 1;
-                    }
-                    if gives_check || in_check {
-                        r = 1;
-                    }
-
-                    score = -self.negamax(depth - 1 - r, -alpha - 1, -alpha, true);
-                }
-=======
                     // Late move pruning
                     if !in_check
                         && depth <= 4
@@ -429,7 +374,6 @@
                         search_quiets = false;
                         continue;
                     }
->>>>>>> 7a21589b
 
                     // SEE pruning
                     if depth <= 8 && !self.board.see_ge(m, -21 * depth * depth) {
@@ -504,21 +448,7 @@
                     }
                 }
 
-<<<<<<< HEAD
-                let entry = HashEntry::new(
-                    self.board.pos.key,
-                    depth,
-                    best_move,
-                    beta,
-                    eval,
-                    NodeType::Beta,
-                );
-                self.table.store(entry, ply);
-
-                return beta;
-=======
                 break;
->>>>>>> 7a21589b
             } else if !is_cap {
                 self.quiets_tried[ply][quiets_tried] = Some(m);
                 quiets_tried += 1;
@@ -549,12 +479,8 @@
                 },
             );
 
-<<<<<<< HEAD
-        self.table.store(entry, ply);
-=======
             self.table.store(entry, ply);
         }
->>>>>>> 7a21589b
 
         best_score
     }

--- conflicted
+++ resolved
@@ -120,11 +120,7 @@
 }
 
 pub const fn is_repetition(board: &Board) -> bool {
-<<<<<<< HEAD
-    if board.pos.rule_fifty < 2 {
-=======
     if board.pos.rule_fifty < 2 || board.history.count == 0 {
->>>>>>> 7a21589b
         return false;
     }
 
